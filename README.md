--- conflicted
+++ resolved
@@ -24,12 +24,7 @@
 
 ### PHP Configuration
 Make sure PHP's `memory_limit` setting is big enough, or set to -1, as the
-<<<<<<< HEAD
 plugin might work with big images. Also make sure PHP's upload limit is big enough.
-=======
-plugin might work with big images and may move files
-around. Also make sure PHP's upload limit is big enough.
->>>>>>> 203c81ac
 
 ## Running tests
 You'll need PHPUnit v4.5+ to run tests. Initially you'll need to set up the
