--- conflicted
+++ resolved
@@ -40,15 +40,10 @@
 
 		// Populate $articles array with a set of valid posts
 		$articles = array();
-<<<<<<< HEAD
-		foreach ( explode( '.', $ids ) as $id ) {
-			$articles[] = get_post( $id );
-=======
 		foreach( explode( '.', $ids ) as $id ) {
 			if ( $post = get_post( $id ) ) {
 				$articles[] = $post;
 			}
->>>>>>> 8ad73c27
 		}
 
 		require_once plugin_dir_path( __FILE__ ) . 'partials/page_bulk_export.php';
