<?php
namespace Exporter;

require_once plugin_dir_path( __FILE__ ) . 'class-component-factory.php';
require_once plugin_dir_path( __FILE__ ) . 'class-exporter-content.php';
require_once plugin_dir_path( __FILE__ ) . 'class-workspace.php';

/**
 * Export a Exporter_Content instance to Apple format.
 *
 * TODO: This class is designed to work outside of WordPress just fine, so it
 * can be a dependency. It can be used to create other plugins, for example,
 * a Joomla or Drupal plugin.
 *
 * NOTE: Even though this is not a WordPress class it follows its coding
 * conventions.
 *
 * @author  Federico Ramirez
 * @since   0.0.0
 */
class Exporter {

	private $exporter_content;
	private $workspace;

	function __construct( Exporter_Content $content, Workspace $workspace = null ) {
		$this->exporter_content = $content;
		$this->workspace = $workspace ?: new Workspace();

		Component_Factory::initialize( $this->workspace );
	}

	/**
	 * Based on the content this instance holds, create an Article Format zipfile
	 * and return the path.
	 */
	public function export() {
		$this->write_to_workspace( 'article.json', $this->generate_json() );
		return $this->zip_workspace( $this->content_id() );
	}

	private function generate_json() {
		$json = array(
			'version'       => '0.1',
			'identifier'    => 'post-' . $this->content_id(),
			'language'      => 'en',
			'title'         => $this->content_title(),
			'components'    => $this->build_components(),
			// TODO: Create a Layout object
			'layout' => array(
				'columns' => 7,
				'width'   => 1024,
				'margin'  => 30,
				'gutter'  => 20,
			),
			// Styles
			'documentStyle' => array(
				'backgroundColor' => '#F7F7F7',
			),
			// TODO: Create a Style object
			'componentTextStyles' => array(
				'default' => array(
					'fontName' => 'Helvetica',
					'fontSize' => 13,
					'linkStyle' => array( 'textColor' => '#428bca' ),
				),
				'title' => array(
					'fontName' => 'Helvetica-Bold',
					'fontSize' => 30,
					'hyphenation' => false,
				),
				'default-body' => array(
					'fontName' => 'Helvetica',
					'fontSize' => 13,
				),
			),
			// TODO: Create a Component Layout object
			'componentLayouts' => array(
				'headerContainerLayout' => array(
					'columnStart' => 0,
					'columnSpan' => 7,
					'ignoreDocumentMargin' => true,
					'minimumHeight' => '50vh',
				),
			),
		);

		// For now, generate the thumb url in here, eventually it will move to the
		// metadata manager object. The cover component is in charge of copying
		// the actual file, just link here.
		if ( $this->content_cover() ) {
			$filename  = basename( $this->content_cover() );
			$thumb_url = 'bundle://' . $filename;

			// TODO: Create a metadata object
			$json['metadata'] = array(
				'thumbnailURL' => $thumb_url,
			);
		}

		return json_encode( $json );
	}

	/**
	 * Isolate all dependencies.
	 */
	private function content_id() {
		return $this->exporter_content->id();
	}

	private function content_title() {
		return $this->exporter_content->title();
	}

	private function content_text() {
		return $this->exporter_content->content();
	}

	private function content_intro() {
		return $this->exporter_content->intro();
	}

	private function content_cover() {
		return $this->exporter_content->cover();
	}

	private function write_to_workspace( $filename, $contents ) {
		$this->workspace->write_tmp_file( $filename, $contents );
	}

	private function zip_workspace( $id ) {
		return $this->workspace->zip( 'article-' . $id . '.zip' );
	}

	private function get_component_from_shortname( $shortname, $html ) {
		return Component_Factory::get_component( 'intro', $html )->value();
	}

	private function get_component_from_node( $node ) {
		return Component_Factory::get_component_from_node( $node );
	}

	/**
	 * Builds an array with all the components of this WordPress content.
	 */
	private function build_components() {
		$components = array();

		// The content's cover is optional. In WordPress, it's a post's thumbnail
		// or featured image.
		if ( $this->content_cover() ) {
			$components[] = $this->get_component_from_shortname( 'cover', $this->content_intro() );
		}

<<<<<<< HEAD
		// The content's intro is optional. In WordPress, it's a post's excerpt.
		// It's an introduction to the article.
=======
		// Add title
		$components[] = Component_Factory::get_component( 'title', $this->content_title() )->value();

		// The content's intro is optional. In WordPress, it's a post's
		// excerpt. It's an introduction to the article.
>>>>>>> 63318d8c
		if ( $this->content_intro() ) {
			$components[] = $this->get_component_from_shortname( 'intro', $this->content_intro() );
		}

		foreach ( $this->split_into_components() as $component ) {
			$components[] = $component->value();
		}

		return $components;
	}

	/**
	 * Split components from the source WordPress content.
	 */
	private function split_into_components() {
		// Because PHP's DomDocument doesn't like HTML5 tags, ignore errors.
		$dom = new \DOMDocument();
		libxml_use_internal_errors( true );
		$dom->loadHTML( $this->content_text() );
		libxml_clear_errors( true );

		// Find the first-level nodes of the body tag.
		$nodes = $dom->getElementsByTagName( 'body' )->item( 0 )->childNodes;

		// Loop though the first-level nodes of the body element. Components
		// might include child-components, like an Cover and Image.
		$result = array();
		foreach ( $nodes as $node ) {
			$result[] = $this->get_component_from_node( $node );
		}

		// Remove null values from result and return
		return array_filter( $result );
	}

}
<|MERGE_RESOLUTION|>--- conflicted
+++ resolved
@@ -152,16 +152,11 @@
 			$components[] = $this->get_component_from_shortname( 'cover', $this->content_intro() );
 		}
 
-<<<<<<< HEAD
-		// The content's intro is optional. In WordPress, it's a post's excerpt.
-		// It's an introduction to the article.
-=======
 		// Add title
 		$components[] = Component_Factory::get_component( 'title', $this->content_title() )->value();
 
 		// The content's intro is optional. In WordPress, it's a post's
 		// excerpt. It's an introduction to the article.
->>>>>>> 63318d8c
 		if ( $this->content_intro() ) {
 			$components[] = $this->get_component_from_shortname( 'intro', $this->content_intro() );
 		}
